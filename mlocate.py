--- conflicted
+++ resolved
@@ -45,20 +45,10 @@
             You
     """
     buf = b''
-    try:
+    b = f.read(1)
+    while b != b'\0':
+        buf += b
         b = f.read(1)
-<<<<<<< HEAD
-        while b != b'\0':
-            buf += b
-            b = f.read(1)
-        return ''.join(buf.decode(coding))
-    # except UnicodeDecodeError as e:
-    except Error as e:
-        # FIXME work with byte arrays, decode late, for printing.
-        #print (e.message)
-        print ("Error Decoding: %r", buf)
-        raise e
-=======
     # work with byte arrays, decode late, for printing.
     return buf
 
@@ -73,7 +63,6 @@
     'messy\\xe9efilename.jpg'
     >>> safe_decode(b'messy\xe9efilename.jpg', "some/messy\xe9ename/in/path/")
     'messy\\xe9efilename.jpg'
->>>>>>> 7b59f063
 
     :rtype : string decoded
     :param bname:
